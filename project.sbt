--- conflicted
+++ resolved
@@ -1,10 +1,6 @@
 organization in Global := "io.verizon.knobs"
 
-<<<<<<< HEAD
-crossScalaVersions in Global := Seq("2.12.1", "2.11.6", "2.10.5")
-=======
-crossScalaVersions in Global := Seq("2.11.8", "2.10.6")
->>>>>>> 1a46eece
+crossScalaVersions in Global := Seq("2.12.1", "2.11.8", "2.10.6")
 
 scalaVersion in Global := crossScalaVersions.value.head
 
